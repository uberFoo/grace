[package]
name = "grace"
version = "0.2.1"
edition = "2021"

# See more keys and their definitions at https://doc.rust-lang.org/cargo/reference/manifest.html

[dependencies]
clap = { version = "4.1.4", features = ["derive"] }
serde = { version = "1.0.152", features = ["derive"] }
<<<<<<< HEAD
sarzak = { path = "../sarzak" }
# sarzak = { git = "https://gitlab-runner:7kzem8nVeizSJQnLPWFY@git.uberfoo.com/sarzak/sarzak.git", branch = "develop" }
snafu = "0.7.4"
=======
# sarzak = { path = "../sarzak" }
sarzak = { git = "https://gitlab-runner:7kzem8nVeizSJQnLPWFY@git.uberfoo.com/sarzak/sarzak.git", branch = "develop" }
snafu = { version = "0.7.4", features = ["backtrace"] }
>>>>>>> 4002d5df
log = "0.4.17"
heck = "0.4.0"
uuid = { version = "1.2.2", features = ["v5"] }
serde_json = "1.0.91"
diff = "0.1.13"
tempfile = "3.3.0"
unicode-segmentation = "1.10.0"
names = "0.14.0"
chrono = "0.4.23"
fnv = "1.0.7"

[build-dependencies]
chrono = "0.4.23"

[dev-dependencies]
env_logger = "0.10.0"
criterion = { version = "0.4.0", features = ["html_reports"] }

[features]
default = ["vscode"]
vscode = []

[[bench]]
name = "everything"
harness = false<|MERGE_RESOLUTION|>--- conflicted
+++ resolved
@@ -8,15 +8,9 @@
 [dependencies]
 clap = { version = "4.1.4", features = ["derive"] }
 serde = { version = "1.0.152", features = ["derive"] }
-<<<<<<< HEAD
 sarzak = { path = "../sarzak" }
 # sarzak = { git = "https://gitlab-runner:7kzem8nVeizSJQnLPWFY@git.uberfoo.com/sarzak/sarzak.git", branch = "develop" }
 snafu = "0.7.4"
-=======
-# sarzak = { path = "../sarzak" }
-sarzak = { git = "https://gitlab-runner:7kzem8nVeizSJQnLPWFY@git.uberfoo.com/sarzak/sarzak.git", branch = "develop" }
-snafu = { version = "0.7.4", features = ["backtrace"] }
->>>>>>> 4002d5df
 log = "0.4.17"
 heck = "0.4.0"
 uuid = { version = "1.2.2", features = ["v5"] }
