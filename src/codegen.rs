//! Things necessary for code generation
//!
pub(crate) mod buffer;
pub(crate) mod diff_engine;
pub(crate) mod generator;
pub(crate) mod render;
mod rustfmt;

use std::{fmt::Write, iter::zip};

use fnv::FnvHashMap as HashMap;
use sarzak::{
    mc::{CompilerSnafu, FormatSnafu, Result},
    sarzak::types::{External, Object, Ty},
    v2::domain::Domain,
    woog::{
        store::ObjectStore as WoogStore,
        types::{
            GraceType, Local, ObjectMethod as WoogObjectMethod, Ownership, StructExpression,
            SymbolTable, Variable, VariableEnum, OWNED, SHARED,
        },
    },
};
use snafu::prelude::*;
use unicode_segmentation::UnicodeSegmentation;

use crate::{
    codegen::{
        buffer::{emit, Buffer},
        diff_engine::DirectiveKind,
        render::{RenderIdent, RenderType},
    },
    options::GraceConfig,
    todo::{GType, LValue, ObjectMethod, RValue},
};

macro_rules! get_subtypes_sorted {
    ($obj:expr, $store:expr) => {{
        // I'm convinced that R14 and R15 are broken.
        // They are probably aliased. I wonder why I was convinced of that...
        let sup = $obj.r14_supertype($store)[0];
        let isa = sup.r13_isa($store)[0];
        let mut subtypes = isa.r27_subtype($store);
        subtypes.sort_by(|a, b| {
            let a = a.r15_object($store)[0];
            let b = b.r15_object($store)[0];
            a.name.cmp(&b.name)
        });

        subtypes
    }};
}
pub(crate) use get_subtypes_sorted;

macro_rules! get_objs_for_assoc_referrers_sorted {
    ($obj:expr, $store:expr) => {{
        let mut objs = Vec::new();
        let referrers = $obj.r26_associative_referrer($store);
        for referrer in &referrers {
            let assoc = referrer.r21_associative($store)[0];
            let one = assoc.r23_associative_referent($store)[0];
            let other = assoc.r22_associative_referent($store)[0];
            objs.push(one.r25_object($store)[0]);
            objs.push(other.r25_object($store)[0]);
        }

        objs.sort_by(|a, b| a.name.cmp(&b.name));

        objs
    }};
}
pub(crate) use get_objs_for_assoc_referrers_sorted;

macro_rules! get_objs_for_assoc_referents_sorted {
    ($obj:expr, $store:expr) => {{
        let mut objs = Vec::new();
        let referents = $obj.r25_associative_referent($store);
        for referent in &referents {
            let r23 = referent.r23c_associative($store);

            if r23.is_empty() {
                let assoc = referent.r22c_associative($store)[0];
                let referrer = assoc.r21_associative_referrer($store)[0];
                objs.push(referrer.r26_object($store)[0]);
            } else {
                let assoc = r23[0];
                let referrer = assoc.r21_associative_referrer($store)[0];
                objs.push(referrer.r26_object($store)[0]);
            }

            // if let Some(assoc) = sarzak_get_one_r_assoc_across_r23!(referent, $store) {
            //     let referrer = sarzak_get_one_ass_from_across_r21!(assoc, $store);
            //     objs.push(sarzak_get_one_obj_across_r26!(referrer, $store));
            // } else {
            //     let assoc = sarzak_get_one_r_assoc_across_r22!(referent, $store);
            //     let referrer = sarzak_get_one_ass_from_across_r21!(assoc, $store);
            //     objs.push(sarzak_get_one_obj_across_r26!(referrer, $store));
            // }
        }

        objs.sort_by(|a, b| a.name.cmp(&b.name));

        objs
    }};
}
pub(crate) use get_objs_for_assoc_referents_sorted;

macro_rules! get_objs_for_referrers_sorted {
    ($obj:expr, $store:expr) => {{
        let mut objs = Vec::new();
        let referrers = get_referrers_sorted!($obj, $store);
        for referrer in &referrers {
            let binary = referrer.r6_binary($store)[0];
            let referent = binary.r5_referent($store)[0];
            let obj = referent.r16_object($store)[0];
            objs.push(obj);
        }

        objs
    }};
}
pub(crate) use get_objs_for_referrers_sorted;

macro_rules! get_objs_for_referents_sorted {
    ($obj:expr, $store:expr) => {{
        let mut objs = Vec::new();
        let referents = get_referents_sorted!($obj, $store);
        for referent in &referents {
            let binary = referent.r5_binary($store)[0];
            let referrer = binary.r6_referrer($store)[0];
            let obj = referrer.r17_object($store)[0];
            objs.push(obj);
        }

        objs
    }};
}
pub(crate) use get_objs_for_referents_sorted;

macro_rules! get_referrers_sorted {
    ($obj:expr, $store:expr) => {{
        let mut referrers = $obj.r17_referrer($store);
        referrers.sort_by(|a, b| {
            let binary = a.r6_binary($store)[0];
            let referent = binary.r5_referent($store)[0];
            let obj_a = referent.r16_object($store)[0];

            let binary = b.r6_binary($store)[0];
            let referent = binary.r5_referent($store)[0];
            let obj_b = referent.r16_object($store)[0];

            obj_a.name.cmp(&obj_b.name)
        });

        referrers
    }};
}
pub(crate) use get_referrers_sorted;

macro_rules! get_referents_sorted {
    ($obj:expr, $store:expr) => {{
        let mut referents = $obj.r16_referent($store);
        referents.sort_by(|a, b| {
            let binary = a.r5_binary($store)[0];
            let referrer = binary.r6_referrer($store)[0];
            let obj_a = referrer.r17_object($store)[0];

            let binary = b.r5_binary($store)[0];
            let referrer = binary.r6_referrer($store)[0];
            let obj_b = referrer.r17_object($store)[0];

            obj_a.name.cmp(&obj_b.name)
        });

        referents
    }};
}
pub(crate) use get_referents_sorted;

pub(crate) fn render_method_definition(
    buffer: &mut Buffer,
    method: &ObjectMethod,
    woog: &WoogStore,
    domain: &Domain,
) -> Result<()> {
    // Write the beginning of the definition
    write!(buffer, "pub fn {}(", method.as_ident()).context(FormatSnafu)?;

    // Write the parameter list.
    // TODO: This is so clumsy! I should clean it up.
    if let Some(mut param) = method.param {
        let mutability = woog.exhume_ownership(&param.mutability).unwrap();
        write!(
            buffer,
            "{}: {},",
            param.as_ident(),
            param.ty.as_type(&mutability, woog, domain),
        )
        .context(FormatSnafu)?;

        while let Some(next_param) = param.next {
            let mutability = woog.exhume_ownership(&next_param.mutability).unwrap();
            write!(
                buffer,
                "{}: {},",
                // Why do I need to drill down to name?
                next_param.name.as_ident(),
                next_param.ty.as_type(&mutability, woog, domain),
            )
            .context(FormatSnafu)?;

            param = &next_param;
        }
    }

    // Finish the first line of the definition
    writeln!(
        buffer,
        ") -> {} {{",
        method.ty.as_type(
            &woog
                .exhume_ownership(&woog.exhume_borrowed(&SHARED).unwrap().id())
                .unwrap(),
            woog,
            domain
        )
    )
    .context(FormatSnafu)?;

    Ok(())
}

pub(crate) fn render_method_definition_new(
    buffer: &mut Buffer,
    method: &WoogObjectMethod,
    woog: &WoogStore,
    domain: &Domain,
) -> Result<()> {
    let object = domain.sarzak().exhume_object(&method.object).unwrap();

    log::debug!("Rendering new method definition for {}", object.as_ident());

    // Write the beginning of the definition
    write!(
        buffer,
        "pub fn {}(",
        method.r25_function(woog).pop().unwrap().as_ident()
    )
    .context(FormatSnafu)?;

    // By my calculations this should grab the first parameter in the list.
    // Not a very slick way of doing it.
    // 🚧 I suppose I could add a pointer to the first parameter as a relationship
    // on the method.
    let param = woog.iter_parameter().find(|p| {
        if let Some(func_id) = p.function {
            func_id == method.r25_function(woog).pop().unwrap().id
                && p.r1c_parameter(woog).len() == 0
        } else {
            false
        }
    });

    ensure!(
        param.is_some(),
        CompilerSnafu {
            description: format!(
                "No parameter found for {}::{}",
                object.as_type(&Ownership::Owned(OWNED), woog, domain),
                method.r25_function(woog).pop().unwrap().as_ident()
            )
        }
    );
    let mut param = param.unwrap();

    loop {
        let value = param
            .r8_variable(woog)
            .pop()
            .unwrap()
            .r7_value(woog)
            .pop()
            .unwrap();
        let ty = value.r3_grace_type(woog)[0];
        let access = value.r16_access(woog)[0];
        let mutability = access.r15_ownership(woog)[0];

        write!(
            buffer,
            "{}: {},",
            param.r8_variable(woog)[0].name.as_ident(),
            ty.as_type(&mutability, woog, domain)
        )
        .context(FormatSnafu)?;

        if let Some(next_param) = param.r1_parameter(woog).pop() {
            param = next_param;
        } else {
            break;
        }
    }

    // 🚧 This is incorrect, and I'm not yet sure what correct looks like.
    // I think it may be that we need to trace method -> call, and use the
    // type of call as the return type.
    // Finish the first line of the definition
    writeln!(
        buffer,
        ") -> {} {{",
        object.as_type(
            &woog
                .exhume_ownership(&woog.exhume_borrowed(&SHARED).unwrap().id())
                .unwrap(),
            woog,
            domain
        )
    )
    .context(FormatSnafu)?;

    Ok(())
}

/// Generate code to create a new UUID
///
/// Hmmm. This is a function call. I happen to be modeling one of these. Let's
/// see if we can't get it to work with our brand new method definition and
/// friends.
///
/// We've got E_CALL, and expression. It's related to METH via R19. So I need
/// a METH for this. I'm already using METH to generate the new method declaration.
/// So, do I need a METH for this? Well, I don't generate a definition for the
/// uuid methods. A METH would give me information about how to call it though.
///
/// Put a pin in that for a second, and discuss parameter. What's here is gonig
/// away. I have both lvals (variables) and rvals (expressions).
///
/// This function is generating a statement. The lval is just used as a name for
/// the LHS. The rvals are use as the arguments to the function call. So, we'll
/// want to use/replace everything with entities from woog.
///
/// Now, the first thing that annoys me is the arguments to the function. They
/// are locals, and should be in scope. And, now I notice that I don't have
/// that in this model. So, I will merge that other branch as I was considering.

pub(crate) fn render_make_uuid(
    buffer: &mut Buffer,
    lval: &LValue,
    rvals: &Vec<RValue>,
    _domain: &Domain,
) -> Result<()> {
    ensure!(
        lval.ty == GType::Uuid,
        CompilerSnafu {
            description: format!(
                "type mismatch, found `{:?}`, expected `GType::Uuid`",
                lval.ty
            )
        }
    );

    let mut format_string = String::new();
    let mut args = String::new();
    for val in rvals {
        match &val.ty {
            GType::Reference(_) => {
                format_string.extend(["{:?}:"]);
            }
            GType::Option(_) => {
                format_string.extend(["{:?}:"]);
            }
            _ => {
                format_string.extend(["{}:"]);
            }
        }

        args.extend([val.name.to_owned(), ",".to_owned()]);
    }
    // Remove the trailing ":"
    format_string.pop();
    // And the trailining ","
    args.pop();

    emit!(
        buffer,
        "let {} = Uuid::new_v5(&UUID_NS, format!(\"{}\", {}).as_bytes());",
        lval.name,
        format_string,
        args
    );

    Ok(())
}

pub(crate) fn render_make_uuid_new(
    buffer: &mut Buffer,
    var: &Local,
    method: &WoogObjectMethod,
    woog: &WoogStore,
    domain: &Domain,
) -> Result<()> {
    let ty = var
        .r8_variable(woog)
        .pop()
        .unwrap()
        .r7_value(woog)
        .pop()
        .unwrap()
        .r3_grace_type(woog)[0];

    ensure!(
        match ty {
            GraceType::Ty(id) => {
                let sty = domain.sarzak().exhume_ty(id).unwrap();
                match sty {
                    Ty::Uuid(_) => true,
                    _ => false,
                }
            }
            _ => false,
        },
        CompilerSnafu {
            description: format!("type mismatch: found `{:?}`, expected `Type::Uuid`", ty)
        }
    );

    let object = domain.sarzak().exhume_object(&method.object).unwrap();

    // We want to render a UUID made up of all of the parameters to the function.
    // So we do the cheap thing and just use the parameter list.
    let param = woog.iter_parameter().find(|p| {
        if let Some(func_id) = p.function {
            func_id == method.r25_function(woog).pop().unwrap().id
                && p.r1c_parameter(woog).len() == 0
        } else {
            false
        }
    });

    ensure!(
        param.is_some(),
        CompilerSnafu {
            description: format!(
                "No parameter found for {}::{}",
                object.as_type(&Ownership::Owned(OWNED), woog, domain),
                method.r25_function(woog).pop().unwrap().as_ident()
            )
        }
    );

    let mut param = param.unwrap();

    let mut format_string = String::new();
    let mut args = String::new();

    loop {
        let value = param
            .r8_variable(woog)
            .pop()
            .unwrap()
            .r7_value(woog)
            .pop()
            .unwrap();
        let ty = value.r3_grace_type(woog)[0];

        match &ty {
            GraceType::Reference(_) => {
                format_string.extend(["{:?}:"]);
                args.extend([param.r8_variable(woog)[0].name.as_ident(), ",".to_owned()]);
            }
            GraceType::WoogOption(_) => {
                format_string.extend(["{:?}:"]);
                args.extend([param.r8_variable(woog)[0].name.as_ident(), ",".to_owned()]);
            }
            GraceType::Ty(id) => {
                let ty = domain.sarzak().exhume_ty(id).unwrap();
                match &ty {
                    // This is really about the store, and we don't want to include that.
                    // However, I don't think we'd want to try printing anything external,
                    // so this here is generally a Good Thing.
                    Ty::External(e) => {
                        let ext = domain.sarzak().exhume_external(e).unwrap();
                        // 🚧 This is lame. I need something better, and nothing comes
                        // immediately to mind.
                        if ext.name == "SystemTime" {
                            format_string.extend(["{:?}:"]);
                            args.extend([
                                param.r8_variable(woog)[0].name.as_ident(),
                                ",".to_owned(),
                            ]);
                        }
                    }
                    _ => {
                        format_string.extend(["{}:"]);
                        args.extend([param.r8_variable(woog)[0].name.as_ident(), ",".to_owned()]);
                    }
                }
            }
            _ => {
                format_string.extend(["{}:"]);
                args.extend([param.r8_variable(woog)[0].name.as_ident(), ",".to_owned()]);
            }
        }

        if let Some(next_param) = param.r1_parameter(woog).pop() {
            param = next_param;
        } else {
            break;
        }
    }

    // Remove the trailing ":"
    format_string.pop();
    // And the trailining ","
    args.pop();

    emit!(
        buffer,
        "let {} = Uuid::new_v5(&UUID_NS, format!(\"{}\", {}).as_bytes());",
        var.r8_variable(woog)[0].name,
        format_string,
        args
    );

    Ok(())
}

pub(crate) fn render_new_instance(
    buffer: &mut Buffer,
    object: &Object,
    lval: Option<&LValue>,
    fields: &Vec<LValue>,
    rvals: &Vec<RValue>,
    config: &GraceConfig,
    woog: &WoogStore,
    domain: &Domain,
) -> Result<()> {
    if let Some(lval) = lval {
        assert!(lval.ty == GType::Reference(object.id));
        write!(buffer, "let {} = ", lval.name).context(FormatSnafu)?;
    }
    emit!(
        buffer,
        "{} {{",
        object.as_type(
            &woog
                .exhume_ownership(&woog.exhume_borrowed(&SHARED).unwrap().id())
                .unwrap(),
            woog,
            domain
        )
    );

    let tuples = zip(fields, rvals);

    // Gee. I have a list of fields, and a list of parameters. How do I match
    // them up? I could infer by type, and the UUID will be tricky, because
    // how do I know that I cet get a UUID from an Object by calling id()?
    // I think that maybe the best we can do is typecheck the incoming values
    // against expected. Do that id() thing here, because we know. I think that
    // maybe I'm forgetting that I'm the one calling this. Maybe I'm being too
    // weird, and I just need a template engine. But then again, I'll be generating
    // unit tests, and the more I have, the better I think I'll be.
    for (field, rval) in tuples {
        // 🚧: This type conversion should likely be a function.
        match &field.ty {
            GType::Object(obj) => {
                let obj = domain.sarzak().exhume_object(&obj).unwrap();
                // If this is a subtype, grab the supertype object and if it's a hybrid, we need to
                // handle the inner enum specially.
                if let Some(sub) = obj.r15c_subtype(domain.sarzak()).pop() {
                    let s_obj = sub.r27_isa(domain.sarzak())[0].r13_supertype(domain.sarzak())[0]
                        .r14_object(domain.sarzak())[0];
                    if local_object_is_hybrid(s_obj, config, domain) {
                        match rval.ty {
                            GType::Uuid => {
                                emit!(
                                    buffer,
                                    "{}: {}Enum::{}({}),",
                                    field.name,
                                    s_obj.as_type(
                                        &woog
                                            .exhume_ownership(
                                                &&woog.exhume_borrowed(&SHARED).unwrap().id()
                                            )
                                            .unwrap(),
                                        woog,
                                        domain
                                    ),
                                    obj.as_type(
                                        &woog
                                            .exhume_ownership(
                                                &&woog.exhume_borrowed(&SHARED).unwrap().id()
                                            )
                                            .unwrap(),
                                        woog,
                                        domain
                                    ),
                                    rval.name
                                )
                            }
                            GType::Reference(r_obj) => {
                                let r_obj = domain.sarzak().exhume_object(&r_obj).unwrap();
                                if local_object_is_enum(r_obj, config, domain) {
                                    emit!(
                                        buffer,
                                        "{}: {}Enum::{}({}.id()),",
                                        field.name,
                                        s_obj.as_type(
                                            &woog
                                                .exhume_ownership(
                                                    &&woog.exhume_borrowed(&SHARED).unwrap().id()
                                                )
                                                .unwrap(),
                                            woog,
                                            domain
                                        ),
                                        obj.as_type(
                                            &woog
                                                .exhume_ownership(
                                                    &&woog.exhume_borrowed(&SHARED).unwrap().id()
                                                )
                                                .unwrap(),
                                            woog,
                                            domain
                                        ),
                                        rval.name
                                    )
                                } else {
                                    emit!(
                                        buffer,
                                        "{}: {}Enum::{}({}.id),",
                                        field.name,
                                        s_obj.as_type(
                                            &woog
                                                .exhume_ownership(
                                                    &&woog.exhume_borrowed(&SHARED).unwrap().id()
                                                )
                                                .unwrap(),
                                            woog,
                                            domain
                                        ),
                                        obj.as_type(
                                            &woog
                                                .exhume_ownership(
                                                    &&woog.exhume_borrowed(&SHARED).unwrap().id()
                                                )
                                                .unwrap(),
                                            woog,
                                            domain
                                        ),
                                        rval.name
                                    )
                                }
                            }
                            _ => {
                                emit!(
                                    buffer,
                                    "{}: {}Enum::{}({}.id),",
                                    field.name,
                                    s_obj.as_type(
                                        &woog
                                            .exhume_ownership(
                                                &&woog.exhume_borrowed(&SHARED).unwrap().id()
                                            )
                                            .unwrap(),
                                        woog,
                                        domain
                                    ),
                                    obj.as_type(
                                        &woog
                                            .exhume_ownership(
                                                &&woog.exhume_borrowed(&SHARED).unwrap().id()
                                            )
                                            .unwrap(),
                                        woog,
                                        domain
                                    ),
                                    rval.name
                                )
                            }
                        }
                    } else {
                        emit!(buffer, "{}: {},", field.name, rval.name)
                    }
                } else {
                    emit!(buffer, "{}: {},", field.name, rval.name)
                }
            }
            // The LHS is a Uuid, so we need to surface the correct means of
            // getting to the Uuid, given the RHS.
            GType::Uuid => match &rval.ty {
                GType::Uuid => emit!(buffer, "{}: {},", field.name, rval.name),
                GType::Reference(obj_id) => {
                    let obj = domain.sarzak().exhume_object(&obj_id).unwrap();

                    if local_object_is_enum(obj, config, domain) {
                        emit!(buffer, "{}: {}.id(),", field.name, rval.name)
                    } else {
                        emit!(buffer, "{}: {}.id,", field.name, rval.name)
                    }
                }
                _ => ensure!(
                    field.ty == rval.ty,
                    CompilerSnafu {
                        description: format!(
                            "type mismatch, found `{}: {:?}`, expected `{}: {:?}`",
                            rval.name, rval.ty, field.name, field.ty
                        )
                    }
                ),
            },
            // The LHS is an Option<Uuid>, so we need to surface the correct means of
            // getting to the Uuid, given the RHS.
            GType::Option(_left) => match &rval.ty {
                GType::Option(right) => match **right {
                    GType::Reference(obj_id) => {
                        let obj = domain.sarzak().exhume_object(&obj_id).unwrap();

                        if local_object_is_enum(obj, config, domain) {
                            emit!(
                                buffer,
                                "{}: {}.map(|{}| {}.id()),",
                                field.name,
                                rval.name,
                                obj.as_ident(),
                                obj.as_ident()
                            )
                        } else {
                            emit!(
                                buffer,
                                "{}: {}.map(|{}| {}.id),",
                                field.name,
                                rval.name,
                                obj.as_ident(),
                                obj.as_ident()
                            )
                        }
                    }
                    _ => {
                        ensure!(
                            field.ty == rval.ty,
                            CompilerSnafu {
                                description: format!(
                                    "type mismatch, found `{}: {:?}`, expected `{}: {:?}`",
                                    rval.name, rval.ty, field.name, field.ty
                                )
                            }
                        );
                    }
                },
                _ => ensure!(
                    field.ty == rval.ty,
                    CompilerSnafu {
                        description: format!(
                            "type mismatch, found `{}: {:?}`, expected `{}: {:?}`",
                            rval.name, rval.ty, field.name, field.ty
                        )
                    }
                ),
            },
            _ => {
                ensure!(
                    field.ty == rval.ty,
                    CompilerSnafu {
                        description: format!(
                            "type mismatch, found `{}: {:?}`, expected `{}: {:?}`",
                            rval.name, rval.ty, field.name, field.ty
                        )
                    }
                );
                emit!(buffer, "{}: {},", field.name, rval.name)
            }
        }
    }

    emit!(buffer, "id");

    if lval.is_some() {
        emit!(buffer, "}};");
    } else {
        emit!(buffer, "}}")
    };

    Ok(())
}

pub(crate) fn render_new_instance_new(
    buffer: &mut Buffer,
    object: &Object,
    var: &Local,
    structure: &StructExpression,
    table: &SymbolTable,
    config: &GraceConfig,
    woog: &WoogStore,
    domain: &Domain,
) -> Result<()> {
    let ty = var
        .r8_variable(woog)
        .pop()
        .unwrap()
        .r7_value(woog)
        .pop()
        .unwrap()
        .r3_grace_type(woog)[0];

    // Check that the type of the variable is a reference to the object that we
    // are instantiating.
    // This doesn't belong here. It should be part of a let statement renderer.
    // 🚧 These errors are terrible. You get a uuid that may not even be possible
    // to look up. It should print the generated type. That would be fucking slick.
    ensure!(
        match ty {
            GraceType::Reference(id) => {
                let reference = woog.exhume_reference(&id).unwrap();
                ensure!(
                    reference.object == object.id,
                    CompilerSnafu {
                        description: format!(
                            "type mismatch: found `{:?}`, expected `{:?}`",
                            reference, object
                        )
                    }
                );
                true
            }
            _ => false,
        },
        CompilerSnafu {
            description: format!(
                "type mismatch: found `{:?}`, expected `SarzakType::Reference`",
                ty
            )
        }
    );

    // Get the fields for the struct, in the order in which god intended. It's a pain
    // in the ass. I do this elsewhere, and it's a pain in the ass there too. I would
    // think a macro possible...
    let mut first = structure
        .r27_structure_field(woog)
        .iter()
        .find(|&&field| field.r30c_structure_field(woog).len() == 0)
        .unwrap()
        .clone();

    let mut fields = vec![first];
    loop {
        if let Some(next) = first.r30_structure_field(woog).pop() {
            fields.push(next);
            first = next;
        } else {
            break;
        }
    }

    write!(buffer, "let {} = ", var.r8_variable(woog)[0].name).context(FormatSnafu)?;

    emit!(
        buffer,
        "{} {{",
        object.as_type(
            &woog
                .exhume_ownership(&woog.exhume_borrowed(&SHARED).unwrap().id())
                .unwrap(),
            woog,
            domain
        )
    );

    // Now we need to extract the values for the fields from the symbol table.
    // Except that it's not so simple since it's not a map. So really, it needs
    // to become a map asap. Maybe after I get EE's working? I haven't thought
    // about it too much. For now I guess I'll do a linear search.
    // 💥 put this back once things are sorted
    // let rvals = fields
    //     .iter()
    //     .map(|field| {
    //         table
    //             .r29_variable(woog)
    //             .iter()
    //             .find(|&var| var.name == field.r27_field(woog)[0].name)
    //             .unwrap()
    //             .clone()
    //     })
    //     .collect::<Vec<_>>();

    // let tuples = zip(fields, rvals);

    // for (field, rval) in tuples {
    //     let f = field.r27_field(woog)[0];
    //     let ty = f.r29_grace_type(woog)[0];
    //     let rval_string = typecheck_and_coerce(ty, rval, config, woog, domain)?;
    //     emit!(buffer, "{}: {},", f.as_ident(), rval_string);
    // }

    emit!(buffer, "}};");

    Ok(())
}

/// This function takes a type, presumably from the left-hand side of an assignment,
/// and a variable, presumably from the right-hand side of an assignment, and checks
/// that the types are compatible. The result, assuming compatibility, is a string
/// representation of what the right-hand side of the assignment should be in able
/// to match the types.
fn typecheck_and_coerce(
    lhs_ty: &GraceType,
    rhs: &Variable,
    config: &GraceConfig,
    woog: &WoogStore,
    domain: &Domain,
) -> Result<String> {
    let rhs_ty = rhs.r7_value(woog)[0].r3_grace_type(woog)[0];

    Ok(match &lhs_ty {
        // GraceType::Reference(id) => {}
        GraceType::WoogOption(_) => {
            // ✨ Until this comment changes, i.e., until this is used by more than
            // rendering a new Self item, the type of the lhs option is uuid.
            match &rhs_ty {
                GraceType::WoogOption(id) => {
                    let opt = woog.exhume_woog_option(&id).unwrap();
                    let opt_ty = opt.r20_grace_type(woog)[0];
                    match &opt_ty {
                        GraceType::Reference(id) => {
                            let reference = woog.exhume_reference(&id).unwrap();
                            let object = reference.r13_object(domain.sarzak())[0];

                            if local_object_is_enum(object, config, domain) {
                                format!(
                                    "{}.map(|{}| {}.id())",
                                    rhs.as_ident(),
                                    object.as_ident(),
                                    object.as_ident()
                                )
                            } else {
                                format!(
                                    "{}.map(|{}| {}.id)",
                                    rhs.as_ident(),
                                    object.as_ident(),
                                    object.as_ident()
                                )
                            }
                        }
                        _ => {
                            ensure!(
                                &lhs_ty == &rhs_ty,
                                CompilerSnafu {
                                    description: format!(
                                        "type mismatch: found `{:?}`, expected `{:?}`",
                                        rhs_ty, lhs_ty
                                    )
                                }
                            );
                            rhs.as_ident()
                        }
                    }
                }
                _ => {
                    ensure!(
                        &lhs_ty == &rhs_ty,
                        CompilerSnafu {
                            description: format!(
                                "type mismatch: found `{:?}`, expected `{:?}`",
                                rhs_ty, lhs_ty
                            )
                        }
                    );
                    rhs.as_ident()
                }
            }
        }
        // GraceType::TimeStamp(id) => {}
        GraceType::Ty(id) => {
            let ty = domain.sarzak().exhume_ty(&id).unwrap();
            match ty {
                Ty::Uuid(_) => {
                    // If the lhs is a uuid, and the rhs is a reference, we need to
                    // pull it's id.
                    match &rhs_ty {
                        GraceType::Reference(id) => {
                            let obj = woog
                                .exhume_reference(&id)
                                .unwrap()
                                .r13_object(domain.sarzak())[0];

                            if local_object_is_enum(obj, config, domain) {
                                format!("{}.id()", rhs.as_ident())
                            } else {
                                format!("{}.id", rhs.as_ident())
                            }
                        }
                        _ => {
                            ensure!(
                                &lhs_ty == &rhs_ty,
                                CompilerSnafu {
                                    description: format!(
                                        "type mismatch: found `{:?}`, expected `{:?}`",
                                        rhs_ty, lhs_ty
                                    )
                                }
                            );
                            rhs.as_ident()
                        }
                    }
                }
                _ => {
                    ensure!(
                        &lhs_ty == &rhs_ty,
                        CompilerSnafu {
                            description: format!(
                                "type mismatch: found `{:?}`, expected `{:?}`",
                                rhs_ty, lhs_ty
                            )
                        }
                    );
                    rhs.as_ident()
                }
            }
        }
        _ => {
            ensure!(
                &lhs_ty == &rhs_ty,
                CompilerSnafu {
                    description: format!(
                        "type mismatch: found `{:?}`, expected `{:?}`",
                        rhs_ty, lhs_ty
                    )
                }
            );
            rhs.as_ident()
        }
    })
}

pub(crate) fn render_method_new(
    buffer: &mut Buffer,
    obj: &Object,
    config: &GraceConfig,
    woog: &WoogStore,
    domain: &Domain,
) -> Result<()> {
    let method = woog
        .iter_object_method()
        .find(|m| m.object == obj.id)
        .unwrap()
        .clone();

    buffer.block(
        DirectiveKind::IgnoreOrig,
        format!("{}-struct-impl-new", obj.as_ident()),
        |buffer| {
            // Output a docstring
            emit!(
                buffer,
                "/// {}",
                method.r25_function(woog).pop().unwrap().description
            );

            // This renders the method signature.
            // It's probably ok as it is.
            render_method_definition_new(buffer, &method, woog, domain)?;

            // Find the properly scoped variable named `id`.
            let table = method.r25_function(woog)[0].r23_block(woog)[0].r24_symbol_table(woog)[0];
            let var = &table
                .r29_variable(woog)
                .iter()
                .find(|&&v| v.name == "id")
                .unwrap()
                .subtype;
            let id = match var {
                // This works because the id of the variable is the same as the id of the
                // subtype enum.
                VariableEnum::Local(id) => woog.exhume_local(&id).unwrap(),
                _ => panic!("This should never happen"),
            };

            // This renders a let statement, assigning a new uuid to the id variable.
            // This is where the work lies. I think that what I really want to do is
            // create (let) statements in the block whilst populating woog. Then
            // someplace else, maybe here, we iterate over the statements and generate
            // code. Maybe an as_statement trait, or something?
            render_make_uuid_new(buffer, &id, &method, woog, domain)?;

            // Look up the properly scoped variable named `new`.
            let var = &table
                .r29_variable(woog)
                .iter()
                .find(|&&v| v.name == "new")
                .unwrap()
                .subtype;
            let new = match var {
                VariableEnum::Local(id) => woog.exhume_local(&id).unwrap(),
                _ => panic!("This should never happen"),
            };

            // Now this is interesting. This is good. It's getting close to what I
            // was talking about above. In the woog population code, the function
            // for populating a new method I created a statement: a struct item.
            // It's the struct for Self. I pull that out here, and then use when
            // I call the renderer.
            // 💥 put this back once things are sorted
            // let stmt = match &method
            //     .r23_block(woog)
            //     .pop()
            //     .unwrap()
            //     .r12_statement(woog)
            //     .pop()
            //     .unwrap()
            //     .subtype
            // {
            //     StatementEnum::Item(id) => {
            //         let item = woog.exhume_item(id).unwrap();
            //         match item {
            //             Item::Structure(id) => woog.exhume_structure(id).unwrap(),
            //             _ => unimplemented!(),
            //         }
            //     }
            //     _ => unimplemented!(),
            // };

            // // I wrote this this morning, and already I'can't say how it works
            // // exactly. It takes a structure, and not a statement, so it's
            // // pretty low level. It's also assigning the let. Refactor time.
            // render_new_instance_new(
            //     buffer,
            //     obj,
            //     &new,
            //     &stmt,
            //     &method
            //         .r23_block(woog)
            //         .pop()
            //         .unwrap()
            //         .r24_symbol_table(woog)
            //         .pop()
            //         .unwrap(),
            //     config,
            //     woog,
            //     domain,
            // )?;

            emit!(buffer, "store.inter_{}(new.clone());", obj.as_ident());
            emit!(buffer, "new");
            emit!(buffer, "}}");

            Ok(())
        },
    )
}

macro_rules! test_local_and_imports {
    ($name:ident, $func:ident) => {
        pub(crate) fn $name(
            object: &Object,
            config: &GraceConfig,
            imports: &Option<&HashMap<String, Domain>>,
            domain: &Domain,
        ) -> Result<bool> {
            if config.is_imported(&object.id) {
                let imported = config.get_imported(&object.id).unwrap();
                ensure!(
                    imports.is_some(),
                    CompilerSnafu {
                        description: format!(
                            "object `{}` is imported, but domain not found",
                            object.name
                        )
                    }
                );
                let imports = imports.unwrap();

                let domain = imports.get(&imported.domain);
                ensure!(
                    domain.is_some(),
                    CompilerSnafu {
                        description: format!(
                            "object `{}` is imported, but domain not found",
                            object.name
                        )
                    }
                );
                let domain = domain.unwrap();

                ensure!(
                    domain.sarzak().exhume_object(&object.id).is_some(),
                    CompilerSnafu {
                        description: format!(
                            "object `{}` is not found in imported domain {}",
                            object.name, imported.domain
                        )
                    }
                );

                Ok($func(object, config, domain))
            } else {
                Ok($func(object, config, domain))
            }
        }
    };
}

pub(crate) fn local_object_is_struct(
    object: &Object,
    config: &GraceConfig,
    domain: &Domain,
) -> bool {
    !local_object_is_supertype(object, config, domain)
        && !local_object_is_singleton(object, config, domain)
}

test_local_and_imports!(object_is_hybrid, local_object_is_hybrid);
pub(crate) fn local_object_is_hybrid(
    object: &Object,
    config: &GraceConfig,
    domain: &Domain,
) -> bool {
    let attrs = object.r1_attribute(domain.sarzak());
    log::debug!("attrs: {:?}", attrs);

    local_object_is_supertype(object, config, domain)
<<<<<<< HEAD
        && (attrs.len() > 2 || local_object_is_referrer(object, config, domain))
=======
        && (attrs.len() > 1 || local_object_is_referrer(object, config, domain))
>>>>>>> e4faad33
}

test_local_and_imports!(object_is_enum, local_object_is_enum);
pub(crate) fn local_object_is_enum(object: &Object, config: &GraceConfig, domain: &Domain) -> bool {
    local_object_is_supertype(object, config, domain)
        && !local_object_is_hybrid(object, config, domain)
}

test_local_and_imports!(object_is_supertype, local_object_is_supertype);
pub(crate) fn local_object_is_supertype(
    object: &Object,
    _config: &GraceConfig,
    domain: &Domain,
) -> bool {
    let is_super = object.r14_supertype(domain.sarzak());
    log::debug!("is_super: {:?}", is_super);

    is_super.len() > 0
}

test_local_and_imports!(object_is_subtype, local_object_is_subtype);
pub(crate) fn local_object_is_subtype(
    object: &Object,
    _config: &GraceConfig,
    domain: &Domain,
) -> bool {
    let is_sub = object.r15c_subtype(domain.sarzak());
    log::debug!("is_sub: {:?}", is_sub);

    is_sub.len() > 0
}

test_local_and_imports!(object_is_singleton, local_object_is_singleton);
pub(crate) fn local_object_is_singleton(
    object: &Object,
    config: &GraceConfig,
    domain: &Domain,
) -> bool {
    if config.is_external(&object.id) {
        return false;
    }

    let attrs = object.r1_attribute(domain.sarzak());
    log::debug!("attrs: {:?}", attrs);

    attrs.len() < 2
        && !local_object_is_referrer(object, config, domain)
        && !local_object_is_supertype(object, config, domain)
}

// test_local_and_imports!(object_is_referrer, inner_object_is_referrer);
fn local_object_is_referrer(object: &Object, _config: &GraceConfig, domain: &Domain) -> bool {
    let referrers = object.r17_referrer(domain.sarzak());
    let assoc_referrers = object.r26_associative_referrer(domain.sarzak());
    log::debug!("referrers: {:?}", referrers);
    log::debug!("assoc_referrers: {:?}", assoc_referrers);

    referrers.len() > 0 || assoc_referrers.len() > 0
}

/// Generate struct/enum Documentation
///
/// The text from the tool is really long lines separated by `\n`. We split
/// the lines up on unicode word boundaries and then reconstitute keeping the
/// generated line length less than `MAX_LEN` characters.
///
/// It would be extra sweet to extract the doc links and construct pointers to
/// known types. For example, "points at an [`Object`]", would turn into
/// "points at an [`Object`][o]", and we'd generate an "[o]: nut::sarzak::Object"
/// at the bottom of the comments.
///
/// This is still pretty cool compared to before. The long strings really got
/// to me.
pub(crate) fn emit_object_comments(input: &str, comment: &str, context: &mut Buffer) -> Result<()> {
    const MAX_LEN: usize = 90;

    if input.len() > 0 {
        for line in input.split('\n') {
            write!(context, "{} ", comment).context(FormatSnafu)?;
            let mut length = 4;

            // Split the string by words, and append a word until we run out
            // of room in the line. Then start another.
            for word in line.split_word_bounds() {
                match length {
                    n if n < MAX_LEN + word.len() => {
                        write!(context, "{}", word).context(FormatSnafu)?;
                        length += word.len();
                    }
                    _ => {
                        // Trim the trailing space, which I think is guaranteed to
                        // be there, but I'll be cautious anyway. Oh, but I can't
                        // because I don't own the buffer. Shit.

                        // Add a newline
                        emit!(context, "");
                        length = 0;

                        write!(context, "{}{}", comment, word).context(FormatSnafu)?;
                        length += word.len() + 3;
                    }
                }
            }

            // Add a trailing newline
            emit!(context, "");
        }

        emit!(context, "{}", comment);
    }

    Ok(())
}

pub(crate) fn find_store<'a>(name: &str, woog: &WoogStore, domain: &'a Domain) -> &'a External {
    let name = if name.contains("::") {
        name.split("::")
            .last()
            .expect(format!("Can't parse store from {}", name).as_str())
    } else {
        name.split("/")
            .last()
            .expect(format!("Can't parse store from {}", name).as_str())
    };
    let name = format!(
        "{}Store",
        name.as_type(
            &woog
                .exhume_ownership(&woog.exhume_borrowed(&SHARED).unwrap().id())
                .unwrap(),
            woog,
            domain
        )
    );

    let mut iter = domain.sarzak().iter_ty();
    loop {
        let ty = iter.next();
        match ty {
            Some(ty) => match ty {
                Ty::External(e) => {
                    let ext = domain.sarzak().exhume_external(&e).unwrap();
                    if ext.name == name {
                        break ext;
                    }
                }
                _ => continue,
            },
            None => panic!("Could not find store type for {}", name),
        }
    }
}

const BUILD_TIME: &str = include!(concat!(env!("OUT_DIR"), "/timestamp.txt"));

pub(crate) fn is_object_stale(object: &Object, woog: &WoogStore, domain: &Domain) -> bool {
    let last_time = if let Some(gu) = woog
        .iter_generation_unit()
        .find(|gu| gu.object == object.id)
    {
        log::debug!("Found generation unit for object {}", object.name);
        woog.generation_unit_timestamp(gu)
    } else {
        log::debug!("No generation unit for object {}", object.name);
        return true;
    };

    // Always rebuild with a newer compiler.
    let built_time = chrono::DateTime::parse_from_rfc3339(&BUILD_TIME).unwrap();
    if last_time < built_time.into() {
        return true;
    }

    if domain.sarzak().object_timestamp(object) > last_time {
        return true;
    }

    for attr in object.r1_attribute(domain.sarzak()) {
        if domain.sarzak().attribute_timestamp(&attr) > last_time {
            return true;
        }
    }

    for supertype in object.r14_supertype(domain.sarzak()) {
        if domain.sarzak().supertype_timestamp(supertype) > last_time {
            return true;
        }
    }

    for subtype in object.r15c_subtype(domain.sarzak()) {
        if domain.sarzak().subtype_timestamp(subtype) > last_time {
            return true;
        }
    }

    for referent in object.r16_referent(domain.sarzak()) {
        if domain.sarzak().referent_timestamp(referent) > last_time {
            return true;
        }
    }

    for referrer in object.r17_referrer(domain.sarzak()) {
        if domain.sarzak().referrer_timestamp(referrer) > last_time {
            return true;
        }
    }

    for assoc_referent in object.r25_associative_referent(domain.sarzak()) {
        if domain
            .sarzak()
            .associative_referent_timestamp(assoc_referent)
            > last_time
        {
            return true;
        }
    }

    for assoc_referrer in object.r26_associative_referrer(domain.sarzak()) {
        if domain
            .sarzak()
            .associative_referrer_timestamp(assoc_referrer)
            > last_time
        {
            return true;
        }
    }

    for state in object.r18_state(domain.sarzak()) {
        if domain.sarzak().state_timestamp(state) > last_time {
            return true;
        }
    }

    for event in object.r19_event(domain.sarzak()) {
        if domain.sarzak().event_timestamp(event) > last_time {
            return true;
        }
    }

    return false;
}<|MERGE_RESOLUTION|>--- conflicted
+++ resolved
@@ -1219,11 +1219,7 @@
     log::debug!("attrs: {:?}", attrs);
 
     local_object_is_supertype(object, config, domain)
-<<<<<<< HEAD
-        && (attrs.len() > 2 || local_object_is_referrer(object, config, domain))
-=======
         && (attrs.len() > 1 || local_object_is_referrer(object, config, domain))
->>>>>>> e4faad33
 }
 
 test_local_and_imports!(object_is_enum, local_object_is_enum);
