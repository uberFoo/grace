--- conflicted
+++ resolved
@@ -1472,7 +1472,6 @@
     }
 
     // These are more attributes on our object, and they should be sorted.
-<<<<<<< HEAD
     let referrers = get_binary_referrers_sorted!(obj, domain.sarzak());
     // And the referential attributes
     for referrer in &referrers {
@@ -1508,43 +1507,6 @@
             }
         }
     }
-=======
-    // let referrers = get_binary_referrers_sorted!(obj, domain.sarzak());
-    // And the referential attributes
-    // for referrer in &referrers {
-    //     let binary = referrer.r6_binary(domain.sarzak())[0];
-    //     let referent = binary.r5_referent(domain.sarzak())[0];
-    //     let r_obj = referent.r16_object(domain.sarzak())[0];
-    //     let cond = referrer.r11_conditionality(domain.sarzak())[0];
-
-    //     let ty = Ty::new_object(&r_obj, domain.sarzak_mut());
-
-    //     // This determines how a reference is stored in the struct. In this
-    //     // case a UUID.
-    //     match cond {
-    //         // If it's conditional build a parameter that's an optional reference
-    //         // to the referent.
-    //         Conditionality::Conditional(_) => {
-    //             let option = WoogOption::new(&ty, woog);
-    //             let ty = GraceType::new_woog_option(Uuid::new_v4(), &option, woog);
-
-    //             let field = Field::new(referrer.referential_attribute.as_ident(), None, &ty, woog);
-
-    //             last_field = link_field!(last_field, field, woog);
-
-    //             let _field = StructureField::new(&field, &structure, woog);
-    //         }
-    //         // An unconditional reference translates into a reference to the referent.
-    //         Conditionality::Unconditional(_) => {
-    //             let field = Field::new(referrer.referential_attribute.as_ident(), None, &ty, woog);
-
-    //             last_field = link_field!(last_field, field, woog);
-
-    //             let _field = StructureField::new(&field, &structure, woog);
-    //         }
-    //     }
-    // }
->>>>>>> ccf16332
 
     // // And the associative attributes
     // for assoc_referrer in obj.r26_associative_referrer(domain.sarzak()) {
