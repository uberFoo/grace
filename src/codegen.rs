--- conflicted
+++ resolved
@@ -882,7 +882,6 @@
     // Except that it's not so simple since it's not a map. So really, it needs
     // to become a map asap. Maybe after I get EE's working? I haven't thought
     // about it too much. For now I guess I'll do a linear search.
-<<<<<<< HEAD
     // 💥 put this back once things are sorted
     // let rvals = fields
     //     .iter()
@@ -904,28 +903,6 @@
     //     let rval_string = typecheck_and_coerce(ty, rval, config, woog, domain)?;
     //     emit!(buffer, "{}: {},", f.as_ident(), rval_string);
     // }
-=======
-    let rvals = fields
-        .iter()
-        .map(|field| {
-            table
-                .r20_variable(woog)
-                .iter()
-                .find(|&var| var.name == field.r27_field(woog)[0].name)
-                .unwrap()
-                .clone()
-        })
-        .collect::<Vec<_>>();
-
-    let tuples = zip(fields, rvals);
-
-    for (field, rval) in tuples {
-        let f = field.r27_field(woog)[0];
-        let ty = f.r29_grace_type(woog)[0];
-        let rval_string = typecheck_and_coerce(ty, rval, config, imports, woog, domain)?;
-        emit!(buffer, "{}: {},", f.as_ident(), rval_string);
-    }
->>>>>>> 4002d5df
 
     emit!(buffer, "}};");
 
@@ -1136,7 +1113,6 @@
             // for populating a new method I created a statement: a struct item.
             // It's the struct for Self. I pull that out here, and then use when
             // I call the renderer.
-<<<<<<< HEAD
             // 💥 put this back once things are sorted
             // let stmt = match &method
             //     .r23_block(woog)
@@ -1176,47 +1152,6 @@
             //     woog,
             //     domain,
             // )?;
-=======
-            let stmt = match &method
-                .r23_block(woog)
-                .pop()
-                .unwrap()
-                .r12_statement(woog)
-                .pop()
-                .unwrap()
-                .subtype
-            {
-                StatementEnum::Item(id) => {
-                    let item = woog.exhume_item(id).unwrap();
-                    match item {
-                        Item::Structure(id) => woog.exhume_structure(id).unwrap(),
-                        _ => unimplemented!(),
-                    }
-                }
-                _ => unimplemented!(),
-            };
-
-            // I wrote this this morning, and already I'can't say how it works
-            // exactly. It takes a structure, and not a statement, so it's
-            // pretty low level. It's also assigning the let. Refactor time.
-            render_new_instance_new(
-                buffer,
-                obj,
-                &new,
-                &stmt,
-                &method
-                    .r23_block(woog)
-                    .pop()
-                    .unwrap()
-                    .r24_symbol_table(woog)
-                    .pop()
-                    .unwrap(),
-                config,
-                imports,
-                woog,
-                domain,
-            )?;
->>>>>>> 4002d5df
 
             emit!(buffer, "store.inter_{}(new.clone());", obj.as_ident());
             emit!(buffer, "new");
